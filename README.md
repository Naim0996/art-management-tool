# 🎨 Art Management Tool

A modern, full-stack e-commerce platform for art galleries and artists. Built with Go backend, Next.js frontend, and Docker containerization for seamless deployment.

[![License: MIT](https://img.shields.io/badge/License-MIT-blue.svg)](LICENSE)
[![Go Version](https://img.shields.io/badge/Go-1.21+-00ADD8?logo=go)](https://go.dev/)
[![Next.js](https://img.shields.io/badge/Next.js-15-black?logo=next.js)](https://nextjs.org/)
[![Docker](https://img.shields.io/badge/Docker-Ready-2496ED?logo=docker)](https://www.docker.com/)

## 📋 Table of Contents

- [Features](#features)
- [Technology Stack](#technology-stack)
- [Project Structure](#project-structure)
- [Quick Start](#quick-start)
- [API Documentation](#api-endpoints)
- [Development](#development)
- [Deployment](#deployment)
- [Contributing](#contributing)
- [License](#license)

## 🏗️ Project Structure

```
art-management-tool/
├── backend/                        # Go backend API (Port 8080)
│   ├── cmd/                       # Command-line tools (seeders, utilities)
│   ├── config/                    # Configuration management
│   ├── handlers/                  # HTTP request handlers
│   ├── middleware/                # Authentication & CORS middleware
│   ├── migrations/                # Database migrations
│   ├── models/                    # Data models & schemas
│   ├── services/                  # Business logic layer
│   │   ├── cart/                 # Shopping cart service
│   │   ├── etsy/                 # Etsy API integration
│   │   ├── order/                # Order management
│   │   ├── payment/              # Payment processing
│   │   └── product/              # Product catalog
│   ├── init.sql                   # Database initialization
│   └── main.go                    # Application entry point
│
├── frontend/                       # Next.js 15 application (Port 3000)
│   ├── app/                       # App router pages & layouts
│   │   ├── [locale]/             # Internationalized routes
│   │   │   ├── admin/            # Admin dashboard
│   │   │   ├── shop/             # Shop pages
│   │   │   ├── cart/             # Shopping cart
│   │   │   └── checkout/         # Checkout flow
│   │   └── api/                  # API routes (if any)
│   ├── components/                # Reusable React components
│   ├── services/                  # API client services
│   ├── messages/                  # i18n translations (en, it, etc.)
│   └── public/                    # Static assets
│
├── docs/                          # 📚 Centralized documentation
│   ├── README.md                  # Documentation hub
│   ├── CHANGELOG.md               # Version history
│   ├── ARCHITECTURE.md            # System architecture
│   ├── CONTRIBUTING.md            # Contribution guidelines
│   ├── guides/                    # Setup and deployment guides
│   │   ├── ENVIRONMENT_SETUP.md  # ⭐ Environment configuration
│   │   ├── DOCKER.md             # Docker deployment
│   │   ├── DEPLOYMENT.md         # Production deployment
│   │   └── TESTING_GUIDE.md      # Testing strategies
│   ├── api/                       # API documentation
│   ├── troubleshooting/           # Problem-solving guides
│   └── summaries/                 # Implementation summaries
│
├── infrastructure/                 # Terraform IaC (AWS)
├── scripts/                        # Utility scripts
│
├── .env.example                    # Environment template
├── .env.development                # Development defaults
├── .env.test                       # Testing configuration
├── .env.staging                    # Staging environment
├── .env.production                 # Production configuration
├── .env.local.example              # Local override template
│
├── docker-compose.yml              # Default Docker setup
├── docker-compose.development.yml  # Development with hot-reload
├── docker-compose.staging.yml      # Staging environment
└── docker-compose.production.yml   # Production deployment
```

> 📖 **Documentation Hub**: All documentation is now centralized in [`/docs`](./docs) - start with the [Documentation Index](./docs/README.md)!

## ✨ Features

### 🛍️ E-Commerce Platform

#### Customer Experience
- **Product Catalog**: Browse art with advanced filtering (category, price, availability)
- **Smart Shopping Cart**: Session-based cart supporting both guests and authenticated users
- **Secure Checkout**: Integrated payment processing with real-time stock reservation
- **Order Tracking**: Complete order lifecycle visibility from creation to delivery
- **Multi-language Support**: Internationalization (i18n) ready
- **Responsive Design**: Optimized for desktop, tablet, and mobile devices

#### Payment & Pricing
- **Multiple Payment Gateways**: Stripe integration (production-ready), Etsy payment integration
- **Etsy Payment**: Complete purchases through Etsy platform with automatic receipt synchronization
- **Discount System**: Promotional codes with validation and expiration
- **Dynamic Pricing**: Support for product variants with different prices
- **Currency Support**: Multi-currency ready (EUR by default)

#### Product Management
- **Variant System**: Manage products with multiple sizes, colors, and attributes
- **Image Gallery**: Multiple images per product with primary image selection
- **Inventory Tracking**: Real-time stock management with low-stock alerts
- **SEO-Friendly**: Slugs, meta descriptions, and optimized URLs

### 🔐 Admin Dashboard

- **Secure Authentication**: JWT-based admin login system
- **Product Management**: Full CRUD operations for products and variants
<<<<<<< HEAD
- **Image Upload System**: Secure file upload for products and personaggi with Docker-based storage
=======
- **Category Management**: Hierarchical category organization with referential integrity
- **Discount Code Management**: Create and manage promotional codes with usage tracking
>>>>>>> 5b39edcb
- **Order Management**: View, update, and fulfill customer orders
- **Inventory Control**: Bulk operations and stock adjustments
- **Notification Center**: Real-time alerts for low stock, payments, and orders
- **Analytics Dashboard**: Sales metrics and performance insights
- **Personaggi Management**: Custom character/artist profile system

### 🔧 Technical Features

- **RESTful API**: Clean, well-documented API endpoints
- **Database Migrations**: Version-controlled schema management
- **Docker Support**: Containerized deployment with Docker Compose
- **Health Checks**: Application monitoring and status endpoints
- **CORS Support**: Configured for secure cross-origin requests
- **Error Handling**: Comprehensive error responses with proper HTTP status codes
- **Logging**: Structured logging for debugging and monitoring
- **Shopify Integration Ready**: Prepared for Shopify API integration

## 🚀 Technology Stack

### Backend
- **Language**: Go 1.21+
- **Web Framework**: Gorilla Mux
- **ORM**: GORM (PostgreSQL support)
- **Authentication**: JWT tokens
- **Payment**: Stripe SDK, Abstracted payment providers
- **Database**: PostgreSQL (production), SQLite (development)

### Frontend
- **Framework**: Next.js 15 (App Router)
- **Language**: TypeScript 5+
- **Styling**: Tailwind CSS
- **UI Components**: PrimeReact
- **State Management**: React Context API
- **HTTP Client**: Fetch API with custom service layer
- **Internationalization**: next-intl

### DevOps & Infrastructure
- **Containerization**: Docker & Docker Compose
- **IaC**: Terraform (AWS)
- **CI/CD**: GitHub Actions ready
- **Monitoring**: Health check endpoints
- **Migrations**: SQL-based with GORM

### Development Tools
- **Package Manager**: npm/pnpm (frontend), Go modules (backend)
- **Code Quality**: ESLint, TypeScript strict mode
- **Version Control**: Git

### External Integrations
- **Etsy API**: Product and inventory synchronization, payment processing integration
- **Shopify**: Integration ready (stub implementation)

## 🚀 Quick Start

### Prerequisites

- **Docker & Docker Compose** (recommended) OR
- **Go 1.21+** and **Node.js 18+** (for local development)
- **PostgreSQL** (for production)

### Option 1: Docker (Recommended) 🐳

The fastest way to run the entire application stack:

```bash
# Clone the repository
git clone https://github.com/Naim0996/art-management-tool.git
cd art-management-tool

# Start all services (backend, frontend, database)
docker compose up -d

# Optional: Seed the database with sample data
AUTO_SEED=true docker compose up -d

# View logs
docker compose logs -f

# Stop all services
docker compose down
```

**Access the application:**
- 🌐 **Frontend**: http://localhost:3000
- 🔌 **Backend API**: http://localhost:8080
- 📊 **API Health**: http://localhost:8080/health

> 💡 **Tip**: The database migrations run automatically on startup! No manual setup needed.

### Option 2: Local Development 💻

#### Backend Setup

```bash
# Navigate to backend directory
cd backend

# Install dependencies
go mod download

# Run database migrations (if using PostgreSQL)
# Ensure PostgreSQL is running and configured

# Start the server
go run main.go

# Or build and run
go build -o server
./server
```

Backend API available at: `http://localhost:8080`

#### Frontend Setup

```bash
# Navigate to frontend directory
cd frontend

# Install dependencies
npm install
# or
pnpm install

# Run development server
npm run dev

# Build for production
npm run build
npm start
```

Frontend available at: `http://localhost:3000`

### 🔑 Demo Credentials

**Admin Panel Login:**
- **Username**: `admin`
- **Password**: `admin`

Access admin panel at: http://localhost:3000/admin

> ⚠️ **Security Note**: Change default credentials in production!

## 📚 API Endpoints

### Public Shop Endpoints

| Method | Endpoint | Description |
|--------|----------|-------------|
| `GET` | `/api/shop/products` | List products with filters (category, price, search) |
| `GET` | `/api/shop/products/{slug}` | Get product details by slug |
| `GET` | `/api/shop/categories` | List product categories |
| `GET` | `/api/shop/categories/{id}` | Get category details |
| `GET` | `/api/shop/cart` | Get shopping cart |
| `POST` | `/api/shop/cart/items` | Add item to cart |
| `PATCH` | `/api/shop/cart/items/{id}` | Update cart item quantity |
| `DELETE` | `/api/shop/cart/items/{id}` | Remove item from cart |
| `DELETE` | `/api/shop/cart` | Clear entire cart |
| `POST` | `/api/shop/cart/discount` | Apply discount code |
| `POST` | `/api/shop/checkout` | Process checkout and create order |

### Admin Endpoints (🔐 Authentication Required)

#### Products & Inventory
| Method | Endpoint | Description |
|--------|----------|-------------|
| `GET` | `/api/admin/shop/products` | List all products (with pagination) |
| `POST` | `/api/admin/shop/products` | Create new product |
| `GET` | `/api/admin/shop/products/{id}` | Get product details |
| `PATCH` | `/api/admin/shop/products/{id}` | Update product |
| `DELETE` | `/api/admin/shop/products/{id}` | Delete product |
| `POST` | `/api/admin/shop/products/{id}/variants` | Add product variant |
| `PATCH` | `/api/admin/shop/variants/{id}` | Update variant |
| `POST` | `/api/admin/shop/inventory/adjust` | Adjust inventory levels |

#### Orders & Fulfillment
| Method | Endpoint | Description |
|--------|----------|-------------|
| `GET` | `/api/admin/shop/orders` | List all orders |
| `GET` | `/api/admin/shop/orders/{id}` | Get order details |
| `PATCH` | `/api/admin/shop/orders/{id}/fulfillment` | Update fulfillment status |
| `POST` | `/api/admin/shop/orders/{id}/refund` | Process order refund |

#### Categories & Discounts
| Method | Endpoint | Description |
|--------|----------|-------------|
| `GET` | `/api/admin/categories` | List all categories |
| `POST` | `/api/admin/categories` | Create new category |
| `GET` | `/api/admin/categories/{id}` | Get category details |
| `PATCH` | `/api/admin/categories/{id}` | Update category |
| `DELETE` | `/api/admin/categories/{id}` | Delete category |
| `GET` | `/api/admin/discounts` | List all discount codes |
| `POST` | `/api/admin/discounts` | Create new discount |
| `GET` | `/api/admin/discounts/{id}` | Get discount details |
| `PATCH` | `/api/admin/discounts/{id}` | Update discount |
| `DELETE` | `/api/admin/discounts/{id}` | Delete discount |
| `GET` | `/api/admin/discounts/{id}/stats` | Get discount usage statistics |

#### Notifications & System
| Method | Endpoint | Description |
|--------|----------|-------------|
| `GET` | `/api/admin/notifications` | List notifications |
| `PATCH` | `/api/admin/notifications/{id}/read` | Mark notification as read |
| `POST` | `/api/admin/shopify/sync` | Trigger Shopify sync |

### Authentication
| Method | Endpoint | Description |
|--------|----------|-------------|
| `POST` | `/api/auth/login` | Admin login (returns JWT token) |

### Webhooks
| Method | Endpoint | Description |
|--------|----------|-------------|
| `POST` | `/api/webhooks/payment/stripe` | Stripe payment events |

### Health & Monitoring
| Method | Endpoint | Description |
|--------|----------|-------------|
| `GET` | `/health` | Application health check |
| `GET` | `/api/stats` | System statistics (if enabled) |

📖 **Complete API documentation**: See [docs/api/SHOP_API.md](./docs/api/SHOP_API.md) for detailed request/response schemas.

## 💳 Payment Configuration

The platform supports multiple payment providers through an abstracted payment interface.

### Supported Payment Methods

- **Stripe** - Production-ready integration (recommended)
- **Etsy** - Redirect to Etsy platform for payment (requires Etsy shop)
- **Mock Provider** - Development and testing
- **PayPal** - Integration ready (requires implementation)
- **Credit Card** - Direct processing (requires PCI compliance)

### Development Mode (Default)

```go
// Uses mock provider with €0.01 minimum
paymentProvider := payment.NewMockProvider("mock", 1, false)
```

✅ No API keys required
✅ Instant testing
✅ No real charges

### Production Mode (Stripe)

**Environment Variables:**
```env
STRIPE_API_KEY=sk_live_your_stripe_secret_key
STRIPE_WEBHOOK_SECRET=whsec_your_webhook_secret
PAYMENT_PROVIDER=stripe
```

**Configuration:**
```go
paymentProvider := payment.NewStripeProvider()
```

### Transaction Limits

- **Minimum**: €0.01
- **Maximum**: Provider dependent
- **Zero-amount transactions**: Not supported
- **Currencies**: EUR (default), extensible to other currencies

### Testing Payment Flow

**Test Cards (Stripe Test Mode):**
- **Success**: 4242 4242 4242 4242
- **Declined**: 4000 0000 0000 0002
- **3D Secure**: 4000 0027 6000 3184

**Mock Provider:**
- Any card number works
- Instant approval
- No external dependencies

> 🔒 **Security**: Never commit API keys to version control. Use environment variables or secure secret management.

## 🛠️ Development

### Backend Development

**Project Structure:**
```
backend/
├── cmd/              # CLI tools and utilities
│   ├── seed/         # Database seeder
│   └── seed-orders/  # Order data seeder
├── handlers/         # HTTP request handlers
├── middleware/       # Auth, CORS, logging
├── models/          # Data models (GORM)
├── services/        # Business logic
│   ├── cart/        # Shopping cart service
│   ├── order/       # Order management
│   ├── payment/     # Payment processing
│   └── product/     # Product catalog
├── migrations/      # SQL migrations
└── main.go         # Application entry point
```

**Key Technologies:**
- GORM for database operations
- Gorilla Mux for routing
- JWT for authentication
- CORS middleware for cross-origin requests

**Running Tests:**
```bash
cd backend
go test ./... -v
```

**Database Migrations:**
```bash
# Auto-migrate (development)
go run main.go  # Runs migrations on startup

# Manual migrations (production)
# Use golang-migrate or similar tool
```

**Code Generation:**
```bash
# Generate mocks for testing
go generate ./...
```

### Frontend Development

**Project Structure:**
```
frontend/
├── app/              # Next.js 15 App Router
│   ├── [locale]/     # Internationalized routes
│   │   ├── admin/    # Admin dashboard
│   │   ├── shop/     # Shop pages
│   │   ├── cart/     # Shopping cart
│   │   └── checkout/ # Checkout flow
│   ├── layout.tsx    # Root layout
│   └── page.tsx      # Home page
├── components/       # React components
│   ├── AdminLayout.tsx
│   ├── headerComponent.tsx
│   └── ...
├── services/        # API client services
├── messages/        # i18n translations (en, it, etc.)
└── public/         # Static assets
```

**Key Technologies:**
- Next.js 15 with App Router
- TypeScript for type safety
- Tailwind CSS for styling
- PrimeReact for UI components
- next-intl for internationalization

**Running Development Server:**
```bash
cd frontend
npm run dev

# With specific port
npm run dev -- -p 3001

# With turbopack (faster)
npm run dev -- --turbo
```

**Building for Production:**
```bash
npm run build
npm start
```

**Type Checking:**
```bash
npm run type-check
# or
npx tsc --noEmit
```

**Linting:**
```bash
npm run lint
npm run lint:fix
```

### Environment Variables

The project uses environment-specific configuration files for different stages:

- `.env.development` - Development defaults (auto-migration, seeding)
- `.env.test` - Testing with mock providers
- `.env.staging` - Staging environment
- `.env.production` - Production configuration
- `.env.local` - Local overrides (gitignored)

**Quick setup:**
```bash
# For local development
cp .env.development .env.local

# For testing (pre-configured, no setup needed)
ENV=test go test ./...

# For production
cp .env.production .env.local
# Edit with secure values
```

📖 **Complete guide**: See [docs/guides/ENVIRONMENT_SETUP.md](./docs/guides/ENVIRONMENT_SETUP.md) for detailed configuration instructions.

### Docker Development

**Available Compose Files:**
- `docker-compose.yml` - Default/demo setup
- `docker-compose.development.yml` - Development with hot-reload
- `docker-compose.staging.yml` - Staging environment
- `docker-compose.production.yml` - Production deployment

**Development with Hot Reload:**
```bash
# Start development environment with hot-reload
docker compose -f docker-compose.development.yml up -d

# Automatically runs migrations and optionally seeds data
AUTO_SEED=true docker compose -f docker-compose.development.yml up -d
```

**View Logs:**
```bash
# All services
docker compose logs -f

# Specific service
docker compose logs -f backend
docker compose logs -f frontend
```

**Database Access:**
```bash
# Connect to PostgreSQL container
docker compose exec postgres psql -U artuser -d artmanagement
```

📖 **Complete guide**: See [docs/guides/ENVIRONMENT_SETUP.md](./docs/guides/ENVIRONMENT_SETUP.md) for all Docker environments.

### Code Quality

**Pre-commit Hooks:**
```bash
# Install pre-commit
pip install pre-commit

# Set up hooks
pre-commit install
```

**Recommended Extensions (VS Code):**
- Go (golang.go)
- ESLint (dbaeumer.vscode-eslint)
- Prettier (esbenp.prettier-vscode)
- Tailwind CSS IntelliSense (bradlc.vscode-tailwindcss)
- Docker (ms-azuretools.vscode-docker)

## 🚀 Deployment

### Docker Deployment (Recommended)

**Production Deployment:**
```bash
# Build production images
docker compose -f docker-compose.prod.yml build

# Start services
docker compose -f docker-compose.prod.yml up -d

# Scale services
docker compose -f docker-compose.prod.yml up -d --scale backend=3
```

**Cloud Platforms:**
- **AWS**: ECS, Fargate, or EC2
- **Google Cloud**: Cloud Run, GKE
- **Azure**: Container Instances, AKS
- **DigitalOcean**: App Platform, Droplets
- **Fly.io, Railway, Render**: One-click deployments

### Traditional VPS Deployment

```bash
# SSH into your server
ssh user@your-server.com

# Clone repository
git clone https://github.com/Naim0996/art-management-tool.git
cd art-management-tool

# Run with Docker Compose
docker compose up -d

# Set up Nginx reverse proxy (optional)
sudo nginx -t
sudo systemctl reload nginx
```

### Kubernetes Deployment

```bash
# Apply Kubernetes manifests
kubectl apply -f k8s/

# Check deployment status
kubectl get pods
kubectl get services
```

### CI/CD Integration

The project is ready for:
- **GitHub Actions**: Automated builds and deployments
- **GitLab CI**: Pipeline configurations
- **Jenkins**: Integration scripts
- **CircleCI**: Build automation

### Infrastructure as Code (Terraform)

```bash
cd infrastructure

# Initialize Terraform
terraform init

# Plan infrastructure changes
terraform plan

# Apply infrastructure
terraform apply

# Destroy infrastructure
terraform destroy
```

For detailed deployment instructions, see:
- 📘 [DEPLOYMENT.md](./docs/guides/DEPLOYMENT.md) - Comprehensive deployment guide
- 🐳 [DOCKER.md](./docs/guides/DOCKER.md) - Docker-specific instructions
- 🏗️ [ARCHITECTURE.md](./docs/ARCHITECTURE.md) - System architecture overview

### Production Checklist

- [ ] Change default admin credentials
- [ ] Set strong JWT secret
- [ ] Configure SSL/TLS certificates
- [ ] Set up database backups
- [ ] Configure monitoring and logging
- [ ] Set production environment variables
- [ ] Enable rate limiting
- [ ] Configure CORS for production domains
- [ ] Set up CDN for static assets
- [ ] Review security headers
- [ ] Configure Stripe production keys
- [ ] Set up error tracking (Sentry, etc.)
- [ ] Configure Etsy API credentials (if using integration)
- [ ] Test Etsy sync in staging environment
- [ ] Set up scheduled jobs for Etsy synchronization

## 📖 Documentation

All documentation is centralized in the [`/docs`](./docs) folder for easy access and maintainability.

### 📚 Core Documentation

- 🏗️ [Architecture](./docs/ARCHITECTURE.md) - System design and architecture overview
- 🤝 [Contributing](./docs/CONTRIBUTING.md) - How to contribute to the project
- 📝 [Changelog](./docs/CHANGELOG.md) - Version history and changes

### 🔧 Setup & Configuration Guides

- 🔐 [Environment Setup](./docs/guides/ENVIRONMENT_SETUP.md) - **Start here!** Complete environment configuration guide
- 🐳 [Docker Guide](./docs/guides/DOCKER.md) - Container deployment and management
- 🚀 [Deployment Guide](./docs/guides/DEPLOYMENT.md) - Production deployment strategies
- 🧪 [Testing Guide](./docs/guides/TESTING_GUIDE.md) - Testing strategies and best practices

### 🔌 API & Integration

- 📋 [API Documentation](./docs/api/SHOP_API.md) - Complete REST API reference
- 🔧 [Integration Summary](./docs/guides/INTEGRATION_SUMMARY.md) - Overview of all integrations
- 🛍️ [Etsy Integration](./docs/ETSY_INTEGRATION.md) - Etsy API integration guide
- 💳 [Etsy Payment Integration](./docs/ETSY_PAYMENT_INTEGRATION.md) - Etsy payment processing
- 🖼️ [Etsy Frontend Integration](./docs/ETSY_FRONTEND_INTEGRATION.md) - Etsy UI components
- 🔒 [Security Infrastructure](./docs/SECURITY_INFRASTRUCTURE.md) - Security best practices

### 🐛 Troubleshooting

- 🛒 [Cart Troubleshooting](./docs/troubleshooting/CART_TROUBLESHOOTING.md) - Shopping cart debugging
- 🔌 [Proxy Solution](./docs/troubleshooting/PROXY_SOLUTION.md) - API proxy configuration

### 📊 Implementation Summaries

- [Etsy Infrastructure Summary](./docs/summaries/ETSY_INFRASTRUCTURE_SUMMARY.md)
- [Etsy Payment Summary](./docs/summaries/ETSY_PAYMENT_SUMMARY.md)
- [Frontend Etsy Integration Summary](./docs/summaries/FRONTEND_ETSY_INTEGRATION_SUMMARY.md)
- [Refactoring Summary](./docs/summaries/REFACTORING_SUMMARY.md)

> 💡 **New here?** Start with the [Environment Setup Guide](./docs/guides/ENVIRONMENT_SETUP.md) to get your development environment running!

## 🤝 Contributing

We welcome contributions! Please follow these steps:

1. **Fork the repository**
   ```bash
   git clone https://github.com/YOUR_USERNAME/art-management-tool.git
   ```

2. **Create a feature branch**
   ```bash
   git checkout -b feature/amazing-feature
   ```

3. **Make your changes**
   - Follow existing code style
   - Add tests for new features
   - Update documentation as needed

4. **Commit your changes**
   ```bash
   git commit -m "feat: add amazing feature"
   ```

5. **Push to your fork**
   ```bash
   git push origin feature/amazing-feature
   ```

6. **Open a Pull Request**
   - Describe your changes
   - Reference any related issues
   - Wait for review

### Development Guidelines

- Write clear, descriptive commit messages
- Follow Go and TypeScript best practices
- Add unit tests for new functionality
- Update documentation for API changes
- Keep dependencies up to date
- Use meaningful variable and function names

See [docs/CONTRIBUTING.md](./docs/CONTRIBUTING.md) for detailed guidelines.

## 📄 License

This project is licensed under the **MIT License** - see the [LICENSE](LICENSE) file for details.

```
MIT License

Copyright (c) 2025 Art Management Tool Contributors

Permission is hereby granted, free of charge, to any person obtaining a copy
of this software and associated documentation files (the "Software"), to deal
in the Software without restriction...
```

## 🙏 Acknowledgments

- Next.js team for the amazing framework
- Go community for excellent libraries
- PrimeReact for beautiful UI components
- Stripe for payment processing
- All contributors and supporters

## 📞 Support

- 🐛 **Issues**: [GitHub Issues](https://github.com/Naim0996/art-management-tool/issues)
- 💬 **Discussions**: [GitHub Discussions](https://github.com/Naim0996/art-management-tool/discussions)
- 📧 **Email**: support@artmanagement.tool

## 🗺️ Roadmap

- [ ] GraphQL API support
- [ ] Mobile app (React Native)
- [ ] Advanced analytics dashboard
- [ ] Multi-vendor support
- [ ] Auction functionality
- [ ] Social media integration
- [ ] AI-powered recommendations
- [ ] Blockchain provenance tracking

---

**Made with ❤️ by the Art Management Tool team**

⭐ **Star us on GitHub** if you find this project useful!<|MERGE_RESOLUTION|>--- conflicted
+++ resolved
@@ -113,12 +113,9 @@
 
 - **Secure Authentication**: JWT-based admin login system
 - **Product Management**: Full CRUD operations for products and variants
-<<<<<<< HEAD
 - **Image Upload System**: Secure file upload for products and personaggi with Docker-based storage
-=======
 - **Category Management**: Hierarchical category organization with referential integrity
 - **Discount Code Management**: Create and manage promotional codes with usage tracking
->>>>>>> 5b39edcb
 - **Order Management**: View, update, and fulfill customer orders
 - **Inventory Control**: Bulk operations and stock adjustments
 - **Notification Center**: Real-time alerts for low stock, payments, and orders
